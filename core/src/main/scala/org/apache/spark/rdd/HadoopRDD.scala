/*
 * Licensed to the Apache Software Foundation (ASF) under one or more
 * contributor license agreements.  See the NOTICE file distributed with
 * this work for additional information regarding copyright ownership.
 * The ASF licenses this file to You under the Apache License, Version 2.0
 * (the "License"); you may not use this file except in compliance with
 * the License.  You may obtain a copy of the License at
 *
 *    http://www.apache.org/licenses/LICENSE-2.0
 *
 * Unless required by applicable law or agreed to in writing, software
 * distributed under the License is distributed on an "AS IS" BASIS,
 * WITHOUT WARRANTIES OR CONDITIONS OF ANY KIND, either express or implied.
 * See the License for the specific language governing permissions and
 * limitations under the License.
 */

package org.apache.spark.rdd

import java.io.EOFException

import org.apache.hadoop.mapred.FileInputFormat
import org.apache.hadoop.mapred.InputFormat
import org.apache.hadoop.mapred.InputSplit
import org.apache.hadoop.mapred.JobConf
import org.apache.hadoop.mapred.RecordReader
import org.apache.hadoop.mapred.Reporter
import org.apache.hadoop.util.ReflectionUtils

<<<<<<< HEAD
import org.apache.spark.{InterruptibleIterator, Logging, Partition, SerializableWritable,
  SparkContext, SparkEnv, TaskContext}
=======
import org.apache.spark.{Logging, Partition, SerializableWritable, SparkContext, SparkEnv,
  TaskContext}
import org.apache.spark.broadcast.Broadcast
>>>>>>> 320418f7
import org.apache.spark.util.NextIterator
import org.apache.hadoop.conf.{Configuration, Configurable}

/**
 * An RDD that reads a file (or multiple files) from Hadoop (e.g. files in HDFS, the local file
 * system, or S3).
 * This accepts a general, broadcasted Hadoop Configuration because those tend to remain the same
 * across multiple reads; the 'path' is the only variable that is different across new JobConfs
 * created from the Configuration.
 */
class HadoopFileRDD[K, V](
    sc: SparkContext,
    path: String,
    broadcastedConf: Broadcast[SerializableWritable[Configuration]],
    inputFormatClass: Class[_ <: InputFormat[K, V]],
    keyClass: Class[K],
    valueClass: Class[V],
    minSplits: Int)
  extends HadoopRDD[K, V](sc, broadcastedConf, inputFormatClass, keyClass, valueClass, minSplits) {

  override def getJobConf(): JobConf = {
    if (HadoopRDD.containsCachedMetadata(jobConfCacheKey)) {
      // getJobConf() has been called previously, so there is already a local cache of the JobConf
      // needed by this RDD.
      return HadoopRDD.getCachedMetadata(jobConfCacheKey).asInstanceOf[JobConf]
    } else {
      // Create a new JobConf, set the input file/directory paths to read from, and cache the
      // JobConf (i.e., in a shared hash map in the slave's JVM process that's accessible through
      // HadoopRDD.putCachedMetadata()), so that we only create one copy across multiple
      // getJobConf() calls for this RDD in the local process.
      // The caching helps minimize GC, since a JobConf can contain ~10KB of temporary objects.
      val newJobConf = new JobConf(broadcastedConf.value.value)
      FileInputFormat.setInputPaths(newJobConf, path)
      HadoopRDD.putCachedMetadata(jobConfCacheKey, newJobConf)
      return newJobConf
    }
  }
}

/**
 * A Spark split class that wraps around a Hadoop InputSplit.
 */
private[spark] class HadoopPartition(rddId: Int, idx: Int, @transient s: InputSplit)
  extends Partition {
  
  val inputSplit = new SerializableWritable[InputSplit](s)

  override def hashCode(): Int = (41 * (41 + rddId) + idx).toInt

  override val index: Int = idx
}

/**
 * A base class that provides core functionality for reading data partitions stored in Hadoop.
 */
class HadoopRDD[K, V](
    sc: SparkContext,
    broadcastedConf: Broadcast[SerializableWritable[Configuration]],
    inputFormatClass: Class[_ <: InputFormat[K, V]],
    keyClass: Class[K],
    valueClass: Class[V],
    minSplits: Int)
  extends RDD[(K, V)](sc, Nil) with Logging {

  def this(
      sc: SparkContext,
      conf: JobConf,
      inputFormatClass: Class[_ <: InputFormat[K, V]],
      keyClass: Class[K],
      valueClass: Class[V],
      minSplits: Int) = {
    this(
      sc,
      sc.broadcast(new SerializableWritable(conf))
        .asInstanceOf[Broadcast[SerializableWritable[Configuration]]],
      inputFormatClass,
      keyClass,
      valueClass,
      minSplits)
  }

  protected val jobConfCacheKey = "rdd_%d_job_conf".format(id)

  protected val inputFormatCacheKey = "rdd_%d_input_format".format(id)

  // Returns a JobConf that will be used on slaves to obtain input splits for Hadoop reads.
  protected def getJobConf(): JobConf = {
    val conf: Configuration = broadcastedConf.value.value
    if (conf.isInstanceOf[JobConf]) {
      // A user-broadcasted JobConf was provided to the HadoopRDD, so always use it.
      return conf.asInstanceOf[JobConf]
    } else if (HadoopRDD.containsCachedMetadata(jobConfCacheKey)) {
      // getJobConf() has been called previously, so there is already a local cache of the JobConf
      // needed by this RDD.
      return HadoopRDD.getCachedMetadata(jobConfCacheKey).asInstanceOf[JobConf]
    } else {
      // Create a JobConf that will be cached and used across this RDD's getJobConf() calls in the
      // local process. The local cache is accessed through HadoopRDD.putCachedMetadata().
      // The caching helps minimize GC, since a JobConf can contain ~10KB of temporary objects.
      val newJobConf = new JobConf(broadcastedConf.value.value)
      HadoopRDD.putCachedMetadata(jobConfCacheKey, newJobConf)
      return newJobConf
    }
  }

  protected def getInputFormat(conf: JobConf): InputFormat[K, V] = {
    if (HadoopRDD.containsCachedMetadata(inputFormatCacheKey)) {
      return HadoopRDD.getCachedMetadata(inputFormatCacheKey).asInstanceOf[InputFormat[K, V]]
    }
    // Once an InputFormat for this RDD is created, cache it so that only one reflection call is
    // done in each local process.
    val newInputFormat = ReflectionUtils.newInstance(inputFormatClass.asInstanceOf[Class[_]], conf)
      .asInstanceOf[InputFormat[K, V]]
    if (newInputFormat.isInstanceOf[Configurable]) {
      newInputFormat.asInstanceOf[Configurable].setConf(conf)
    }
    HadoopRDD.putCachedMetadata(inputFormatCacheKey, newInputFormat)
    return newInputFormat
  }

  override def getPartitions: Array[Partition] = {
    val jobConf = getJobConf()
    val inputFormat = getInputFormat(jobConf)
    if (inputFormat.isInstanceOf[Configurable]) {
      inputFormat.asInstanceOf[Configurable].setConf(jobConf)
    }
    val inputSplits = inputFormat.getSplits(jobConf, minSplits)
    val array = new Array[Partition](inputSplits.size)
    for (i <- 0 until inputSplits.size) {
      array(i) = new HadoopPartition(id, i, inputSplits(i))
    }
    array
  }

<<<<<<< HEAD
  def createInputFormat(conf: JobConf): InputFormat[K, V] = {
    ReflectionUtils.newInstance(inputFormatClass.asInstanceOf[Class[_]], conf)
      .asInstanceOf[InputFormat[K, V]]
  }

  override def compute(theSplit: Partition, context: TaskContext) = {
    val iter = new NextIterator[(K, V)] {
      val split = theSplit.asInstanceOf[HadoopPartition]
      logInfo("Input split: " + split.inputSplit)
      var reader: RecordReader[K, V] = null

      val conf = confBroadcast.value.value
      val fmt = createInputFormat(conf)
      if (fmt.isInstanceOf[Configurable]) {
        fmt.asInstanceOf[Configurable].setConf(conf)
      }
      reader = fmt.getRecordReader(split.inputSplit.value, conf, Reporter.NULL)

      // Register an on-task-completion callback to close the input stream.
      context.addOnCompleteCallback{ () => closeIfNeeded() }

      val key: K = reader.createKey()
      val value: V = reader.createValue()

      override def getNext() = {
        try {
          finished = !reader.next(key, value)
        } catch {
          case eof: EOFException =>
            finished = true
        }
        (key, value)
=======
  override def compute(theSplit: Partition, context: TaskContext) = new NextIterator[(K, V)] {
    val split = theSplit.asInstanceOf[HadoopPartition]
    logInfo("Input split: " + split.inputSplit)
    var reader: RecordReader[K, V] = null

    val jobConf = getJobConf()
    val inputFormat = getInputFormat(jobConf)
    reader = inputFormat.getRecordReader(split.inputSplit.value, jobConf, Reporter.NULL)

    // Register an on-task-completion callback to close the input stream.
    context.addOnCompleteCallback{ () => closeIfNeeded() }

    val key: K = reader.createKey()
    val value: V = reader.createValue()

    override def getNext() = {
      try {
        finished = !reader.next(key, value)
      } catch {
        case eof: EOFException =>
          finished = true
>>>>>>> 320418f7
      }

      override def close() {
        try {
          reader.close()
        } catch {
          case e: Exception => logWarning("Exception in RecordReader.close()", e)
        }
      }
    }
    new InterruptibleIterator(context, iter)
  }

  override def getPreferredLocations(split: Partition): Seq[String] = {
    // TODO: Filtering out "localhost" in case of file:// URLs
    val hadoopSplit = split.asInstanceOf[HadoopPartition]
    hadoopSplit.inputSplit.value.getLocations.filter(_ != "localhost")
  }

  override def checkpoint() {
    // Do nothing. Hadoop RDD should not be checkpointed.
  }

  def getConf: Configuration = getJobConf()
}

private[spark] object HadoopRDD {
  /**
   * The three methods below are helpers for accessing the local map, a property of the SparkEnv of
   * the local process.
   */
  def getCachedMetadata(key: String) = SparkEnv.get.hadoop.hadoopJobMetadata.get(key)

  def containsCachedMetadata(key: String) = SparkEnv.get.hadoop.hadoopJobMetadata.containsKey(key)

  def putCachedMetadata(key: String, value: Any) =
    SparkEnv.get.hadoop.hadoopJobMetadata.put(key, value)
}<|MERGE_RESOLUTION|>--- conflicted
+++ resolved
@@ -27,14 +27,8 @@
 import org.apache.hadoop.mapred.Reporter
 import org.apache.hadoop.util.ReflectionUtils
 
-<<<<<<< HEAD
-import org.apache.spark.{InterruptibleIterator, Logging, Partition, SerializableWritable,
-  SparkContext, SparkEnv, TaskContext}
-=======
-import org.apache.spark.{Logging, Partition, SerializableWritable, SparkContext, SparkEnv,
-  TaskContext}
+import org.apache.spark._
 import org.apache.spark.broadcast.Broadcast
->>>>>>> 320418f7
 import org.apache.spark.util.NextIterator
 import org.apache.hadoop.conf.{Configuration, Configurable}
 
@@ -46,13 +40,13 @@
  * created from the Configuration.
  */
 class HadoopFileRDD[K, V](
-    sc: SparkContext,
-    path: String,
-    broadcastedConf: Broadcast[SerializableWritable[Configuration]],
-    inputFormatClass: Class[_ <: InputFormat[K, V]],
-    keyClass: Class[K],
-    valueClass: Class[V],
-    minSplits: Int)
+                           sc: SparkContext,
+                           path: String,
+                           broadcastedConf: Broadcast[SerializableWritable[Configuration]],
+                           inputFormatClass: Class[_ <: InputFormat[K, V]],
+                           keyClass: Class[K],
+                           valueClass: Class[V],
+                           minSplits: Int)
   extends HadoopRDD[K, V](sc, broadcastedConf, inputFormatClass, keyClass, valueClass, minSplits) {
 
   override def getJobConf(): JobConf = {
@@ -79,7 +73,7 @@
  */
 private[spark] class HadoopPartition(rddId: Int, idx: Int, @transient s: InputSplit)
   extends Partition {
-  
+
   val inputSplit = new SerializableWritable[InputSplit](s)
 
   override def hashCode(): Int = (41 * (41 + rddId) + idx).toInt
@@ -91,21 +85,21 @@
  * A base class that provides core functionality for reading data partitions stored in Hadoop.
  */
 class HadoopRDD[K, V](
-    sc: SparkContext,
-    broadcastedConf: Broadcast[SerializableWritable[Configuration]],
-    inputFormatClass: Class[_ <: InputFormat[K, V]],
-    keyClass: Class[K],
-    valueClass: Class[V],
-    minSplits: Int)
+                       sc: SparkContext,
+                       broadcastedConf: Broadcast[SerializableWritable[Configuration]],
+                       inputFormatClass: Class[_ <: InputFormat[K, V]],
+                       keyClass: Class[K],
+                       valueClass: Class[V],
+                       minSplits: Int)
   extends RDD[(K, V)](sc, Nil) with Logging {
 
   def this(
-      sc: SparkContext,
-      conf: JobConf,
-      inputFormatClass: Class[_ <: InputFormat[K, V]],
-      keyClass: Class[K],
-      valueClass: Class[V],
-      minSplits: Int) = {
+            sc: SparkContext,
+            conf: JobConf,
+            inputFormatClass: Class[_ <: InputFormat[K, V]],
+            keyClass: Class[K],
+            valueClass: Class[V],
+            minSplits: Int) = {
     this(
       sc,
       sc.broadcast(new SerializableWritable(conf))
@@ -169,24 +163,15 @@
     array
   }
 
-<<<<<<< HEAD
-  def createInputFormat(conf: JobConf): InputFormat[K, V] = {
-    ReflectionUtils.newInstance(inputFormatClass.asInstanceOf[Class[_]], conf)
-      .asInstanceOf[InputFormat[K, V]]
-  }
-
   override def compute(theSplit: Partition, context: TaskContext) = {
     val iter = new NextIterator[(K, V)] {
       val split = theSplit.asInstanceOf[HadoopPartition]
       logInfo("Input split: " + split.inputSplit)
       var reader: RecordReader[K, V] = null
 
-      val conf = confBroadcast.value.value
-      val fmt = createInputFormat(conf)
-      if (fmt.isInstanceOf[Configurable]) {
-        fmt.asInstanceOf[Configurable].setConf(conf)
-      }
-      reader = fmt.getRecordReader(split.inputSplit.value, conf, Reporter.NULL)
+      val jobConf = getJobConf()
+      val inputFormat = getInputFormat(jobConf)
+      reader = inputFormat.getRecordReader(split.inputSplit.value, jobConf, Reporter.NULL)
 
       // Register an on-task-completion callback to close the input stream.
       context.addOnCompleteCallback{ () => closeIfNeeded() }
@@ -202,29 +187,6 @@
             finished = true
         }
         (key, value)
-=======
-  override def compute(theSplit: Partition, context: TaskContext) = new NextIterator[(K, V)] {
-    val split = theSplit.asInstanceOf[HadoopPartition]
-    logInfo("Input split: " + split.inputSplit)
-    var reader: RecordReader[K, V] = null
-
-    val jobConf = getJobConf()
-    val inputFormat = getInputFormat(jobConf)
-    reader = inputFormat.getRecordReader(split.inputSplit.value, jobConf, Reporter.NULL)
-
-    // Register an on-task-completion callback to close the input stream.
-    context.addOnCompleteCallback{ () => closeIfNeeded() }
-
-    val key: K = reader.createKey()
-    val value: V = reader.createValue()
-
-    override def getNext() = {
-      try {
-        finished = !reader.next(key, value)
-      } catch {
-        case eof: EOFException =>
-          finished = true
->>>>>>> 320418f7
       }
 
       override def close() {
@@ -235,7 +197,7 @@
         }
       }
     }
-    new InterruptibleIterator(context, iter)
+    new InterruptibleIterator[(K, V)](context, iter)
   }
 
   override def getPreferredLocations(split: Partition): Seq[String] = {
