package spark.storage

import java.io.{InputStream, OutputStream}
import java.nio.{ByteBuffer, MappedByteBuffer}
import java.util.concurrent.{ConcurrentHashMap, LinkedBlockingQueue}

import scala.collection.mutable.{ArrayBuffer, HashMap, HashSet, Queue}
import scala.collection.JavaConversions._

import akka.actor.{ActorSystem, Cancellable, Props}
import akka.dispatch.{Await, Future}
import akka.util.Duration
import akka.util.duration._

import com.ning.compress.lzf.{LZFInputStream, LZFOutputStream}

import it.unimi.dsi.fastutil.io.FastByteArrayOutputStream

import spark.{Logging, SizeEstimator, SparkEnv, SparkException, Utils}
import spark.network._
import spark.serializer.Serializer
import spark.util.{ByteBufferInputStream, IdGenerator, MetadataCleaner, TimeStampedHashMap}

import sun.nio.ch.DirectBuffer

import spark.network.netty.ShuffleCopier
import io.netty.buffer.ByteBuf

private[spark]
class BlockManager(
    executorId: String,
    actorSystem: ActorSystem,
    val master: BlockManagerMaster,
    val defaultSerializer: Serializer,
    maxMemory: Long)
  extends Logging {

  private class BlockInfo(val level: StorageLevel, val tellMaster: Boolean) {
    @volatile var pending: Boolean = true
    @volatile var size: Long = -1L
    @volatile var initThread: Thread = null
    @volatile var failed = false

    setInitThread()

    private def setInitThread() {
      // Set current thread as init thread - waitForReady will not block this thread
      // (in case there is non trivial initialization which ends up calling waitForReady as part of
      // initialization itself)
      this.initThread = Thread.currentThread()
    }

    /**
     * Wait for this BlockInfo to be marked as ready (i.e. block is finished writing).
     * Return true if the block is available, false otherwise.
     */
    def waitForReady(): Boolean = {
      if (initThread != Thread.currentThread() && pending) {
        synchronized {
          while (pending) this.wait()
        }
      }
      !failed
    }

    /** Mark this BlockInfo as ready (i.e. block is finished writing) */
    def markReady(sizeInBytes: Long) {
      assert (pending)
      size = sizeInBytes
      initThread = null
      failed = false
      initThread = null
      pending = false
      synchronized {
        this.notifyAll()
      }
    }

    /** Mark this BlockInfo as ready but failed */
    def markFailure() {
      assert (pending)
      size = 0
      initThread = null
      failed = true
      initThread = null
      pending = false
      synchronized {
        this.notifyAll()
      }
    }
  }

  val shuffleBlockManager = new ShuffleBlockManager(this)

  private val blockInfo = new TimeStampedHashMap[String, BlockInfo]

  private[storage] val memoryStore: BlockStore = new MemoryStore(this, maxMemory)
  private[storage] val diskStore: DiskStore =
    new DiskStore(this, System.getProperty("spark.local.dir", System.getProperty("java.io.tmpdir")))

  val connectionManager = new ConnectionManager(0)
  implicit val futureExecContext = connectionManager.futureExecContext

  val blockManagerId = BlockManagerId(
    executorId, connectionManager.id.host, connectionManager.id.port)

  // Max megabytes of data to keep in flight per reducer (to avoid over-allocating memory
  // for receiving shuffle outputs)
  val maxBytesInFlight =
    System.getProperty("spark.reducer.maxMbInFlight", "48").toLong * 1024 * 1024

  // Whether to compress broadcast variables that are stored
  val compressBroadcast = System.getProperty("spark.broadcast.compress", "true").toBoolean
  // Whether to compress shuffle output that are stored
  val compressShuffle = System.getProperty("spark.shuffle.compress", "true").toBoolean
  // Whether to compress RDD partitions that are stored serialized
  val compressRdds = System.getProperty("spark.rdd.compress", "false").toBoolean

  val heartBeatFrequency = BlockManager.getHeartBeatFrequencyFromSystemProperties

  val hostPort = Utils.localHostPort()

  val slaveActor = actorSystem.actorOf(Props(new BlockManagerSlaveActor(this)),
    name = "BlockManagerActor" + BlockManager.ID_GENERATOR.next)

  // Pending reregistration action being executed asynchronously or null if none
  // is pending. Accesses should synchronize on asyncReregisterLock.
  var asyncReregisterTask: Future[Unit] = null
  val asyncReregisterLock = new Object

  private def heartBeat() {
    if (!master.sendHeartBeat(blockManagerId)) {
      reregister()
    }
  }

  var heartBeatTask: Cancellable = null

  val metadataCleaner = new MetadataCleaner("BlockManager", this.dropOldBlocks)
  initialize()

  /**
   * Construct a BlockManager with a memory limit set based on system properties.
   */
  def this(execId: String, actorSystem: ActorSystem, master: BlockManagerMaster,
           serializer: Serializer) = {
    this(execId, actorSystem, master, serializer, BlockManager.getMaxMemoryFromSystemProperties)
  }

  /**
   * Initialize the BlockManager. Register to the BlockManagerMaster, and start the
   * BlockManagerWorker actor.
   */
  private def initialize() {
    master.registerBlockManager(blockManagerId, maxMemory, slaveActor)
    BlockManagerWorker.startBlockManagerWorker(this)
    if (!BlockManager.getDisableHeartBeatsForTesting) {
      heartBeatTask = actorSystem.scheduler.schedule(0.seconds, heartBeatFrequency.milliseconds) {
        heartBeat()
      }
    }
  }

  /**
   * Report all blocks to the BlockManager again. This may be necessary if we are dropped
   * by the BlockManager and come back or if we become capable of recovering blocks on disk after
   * an executor crash.
   *
   * This function deliberately fails silently if the master returns false (indicating that
   * the slave needs to reregister). The error condition will be detected again by the next
   * heart beat attempt or new block registration and another try to reregister all blocks
   * will be made then.
   */
  private def reportAllBlocks() {
    logInfo("Reporting " + blockInfo.size + " blocks to the master.")
    for ((blockId, info) <- blockInfo) {
      if (!tryToReportBlockStatus(blockId, info)) {
        logError("Failed to report " + blockId + " to master; giving up.")
        return
      }
    }
  }

  /**
   * Reregister with the master and report all blocks to it. This will be called by the heart beat
   * thread if our heartbeat to the block amnager indicates that we were not registered.
   *
   * Note that this method must be called without any BlockInfo locks held.
   */
  def reregister() {
    // TODO: We might need to rate limit reregistering.
    logInfo("BlockManager reregistering with master")
    master.registerBlockManager(blockManagerId, maxMemory, slaveActor)
    reportAllBlocks()
  }

  /**
   * Reregister with the master sometime soon.
   */
  def asyncReregister() {
    asyncReregisterLock.synchronized {
      if (asyncReregisterTask == null) {
        asyncReregisterTask = Future[Unit] {
          reregister()
          asyncReregisterLock.synchronized {
            asyncReregisterTask = null
          }
        }
      }
    }
  }

  /**
   * For testing. Wait for any pending asynchronous reregistration; otherwise, do nothing.
   */
  def waitForAsyncReregister() {
    val task = asyncReregisterTask
    if (task != null) {
      Await.ready(task, Duration.Inf)
    }
  }

  /**
   * Get storage level of local block. If no info exists for the block, then returns null.
   */
  def getLevel(blockId: String): StorageLevel = blockInfo.get(blockId).map(_.level).orNull

  /**
   * Tell the master about the current storage status of a block. This will send a block update
   * message reflecting the current status, *not* the desired storage level in its block info.
   * For example, a block with MEMORY_AND_DISK set might have fallen out to be only on disk.
   *
   * droppedMemorySize exists to account for when block is dropped from memory to disk (so it is still valid).
   * This ensures that update in master will compensate for the increase in memory on slave.
   */
  def reportBlockStatus(blockId: String, info: BlockInfo, droppedMemorySize: Long = 0L) {
    val needReregister = !tryToReportBlockStatus(blockId, info, droppedMemorySize)
    if (needReregister) {
      logInfo("Got told to reregister updating block " + blockId)
      // Reregistering will report our new block for free.
      asyncReregister()
    }
    logDebug("Told master about block " + blockId)
  }

  /**
   * Actually send a UpdateBlockInfo message. Returns the mater's response,
   * which will be true if the block was successfully recorded and false if
   * the slave needs to re-register.
   */
  private def tryToReportBlockStatus(blockId: String, info: BlockInfo, droppedMemorySize: Long = 0L): Boolean = {
    val (curLevel, inMemSize, onDiskSize, tellMaster) = info.synchronized {
      info.level match {
        case null =>
          (StorageLevel.NONE, 0L, 0L, false)
        case level =>
          val inMem = level.useMemory && memoryStore.contains(blockId)
          val onDisk = level.useDisk && diskStore.contains(blockId)
          val storageLevel = StorageLevel(onDisk, inMem, level.deserialized, level.replication)
          val memSize = if (inMem) memoryStore.getSize(blockId) else droppedMemorySize
          val diskSize = if (onDisk) diskStore.getSize(blockId) else 0L
          (storageLevel, memSize, diskSize, info.tellMaster)
      }
    }

    if (tellMaster) {
      master.updateBlockInfo(blockManagerId, blockId, curLevel, inMemSize, onDiskSize)
    } else {
      true
    }
  }


  /**
   * Get locations of the block.
   */
  def getLocations(blockId: String): Seq[String] = {
    val startTimeMs = System.currentTimeMillis
    var managers = master.getLocations(blockId)
    val locations = managers.map(_.hostPort)
    logDebug("Got block locations in " + Utils.getUsedTimeMs(startTimeMs))
    return locations
  }

  /**
   * Get locations of an array of blocks.
   */
  def getLocations(blockIds: Array[String]): Array[Seq[String]] = {
    val startTimeMs = System.currentTimeMillis
    val locations = master.getLocations(blockIds).map(_.map(_.hostPort).toSeq).toArray
    logDebug("Got multiple block location in " + Utils.getUsedTimeMs(startTimeMs))
    return locations
  }

  /**
   * A short-circuited method to get blocks directly from disk. This is used for getting
   * shuffle blocks. It is safe to do so without a lock on block info since disk store
   * never deletes (recent) items.
   */
  def getLocalFromDisk(blockId: String, serializer: Serializer): Option[Iterator[Any]] = {
    diskStore.getValues(blockId, serializer).orElse(
      sys.error("Block " + blockId + " not found on disk, though it should be"))
  }

  /**
   * Get block from local block manager.
   */
  def getLocal(blockId: String): Option[Iterator[Any]] = {
    logDebug("Getting local block " + blockId)
    val info = blockInfo.get(blockId).orNull
    if (info != null) {
      info.synchronized {

        // In the another thread is writing the block, wait for it to become ready.
        if (!info.waitForReady()) {
          // If we get here, the block write failed.
          logWarning("Block " + blockId + " was marked as failure.")
          return None
        }

        val level = info.level
        logDebug("Level for block " + blockId + " is " + level)

        // Look for the block in memory
        if (level.useMemory) {
          logDebug("Getting block " + blockId + " from memory")
          memoryStore.getValues(blockId) match {
            case Some(iterator) =>
              return Some(iterator)
            case None =>
              logDebug("Block " + blockId + " not found in memory")
          }
        }

        // Look for block on disk, potentially loading it back into memory if required
        if (level.useDisk) {
          logDebug("Getting block " + blockId + " from disk")
          if (level.useMemory && level.deserialized) {
            diskStore.getValues(blockId) match {
              case Some(iterator) =>
                // Put the block back in memory before returning it
                // TODO: Consider creating a putValues that also takes in a iterator ?
                val elements = new ArrayBuffer[Any]
                elements ++= iterator
                memoryStore.putValues(blockId, elements, level, true).data match {
                  case Left(iterator2) =>
                    return Some(iterator2)
                  case _ =>
                    throw new Exception("Memory store did not return back an iterator")
                }
              case None =>
                throw new Exception("Block " + blockId + " not found on disk, though it should be")
            }
          } else if (level.useMemory && !level.deserialized) {
            // Read it as a byte buffer into memory first, then return it
            diskStore.getBytes(blockId) match {
              case Some(bytes) =>
                // Put a copy of the block back in memory before returning it. Note that we can't
                // put the ByteBuffer returned by the disk store as that's a memory-mapped file.
                // The use of rewind assumes this.
                assert (0 == bytes.position())
                val copyForMemory = ByteBuffer.allocate(bytes.limit)
                copyForMemory.put(bytes)
                memoryStore.putBytes(blockId, copyForMemory, level)
                bytes.rewind()
                return Some(dataDeserialize(blockId, bytes))
              case None =>
                throw new Exception("Block " + blockId + " not found on disk, though it should be")
            }
          } else {
            diskStore.getValues(blockId) match {
              case Some(iterator) =>
                return Some(iterator)
              case None =>
                throw new Exception("Block " + blockId + " not found on disk, though it should be")
            }
          }
        }
      }
    } else {
      logDebug("Block " + blockId + " not registered locally")
    }
    return None
  }

  /**
   * Get block from the local block manager as serialized bytes.
   */
  def getLocalBytes(blockId: String): Option[ByteBuffer] = {
    // TODO: This whole thing is very similar to getLocal; we need to refactor it somehow
    logDebug("Getting local block " + blockId + " as bytes")

    // As an optimization for map output fetches, if the block is for a shuffle, return it
    // without acquiring a lock; the disk store never deletes (recent) items so this should work
    if (ShuffleBlockManager.isShuffle(blockId)) {
      return diskStore.getBytes(blockId) match {
        case Some(bytes) =>
          Some(bytes)
        case None =>
          throw new Exception("Block " + blockId + " not found on disk, though it should be")
      }
    }

    val info = blockInfo.get(blockId).orNull
    if (info != null) {
      info.synchronized {

        // In the another thread is writing the block, wait for it to become ready.
        if (!info.waitForReady()) {
          // If we get here, the block write failed.
          logWarning("Block " + blockId + " was marked as failure.")
          return None
        }

        val level = info.level
        logDebug("Level for block " + blockId + " is " + level)

        // Look for the block in memory
        if (level.useMemory) {
          logDebug("Getting block " + blockId + " from memory")
          memoryStore.getBytes(blockId) match {
            case Some(bytes) =>
              return Some(bytes)
            case None =>
              logDebug("Block " + blockId + " not found in memory")
          }
        }

        // Look for block on disk
        if (level.useDisk) {
          // Read it as a byte buffer into memory first, then return it
          diskStore.getBytes(blockId) match {
            case Some(bytes) =>
              assert (0 == bytes.position())
              if (level.useMemory) {
                if (level.deserialized) {
                  memoryStore.putBytes(blockId, bytes, level)
                } else {
                  // The memory store will hang onto the ByteBuffer, so give it a copy instead of
                  // the memory-mapped file buffer we got from the disk store
                  val copyForMemory = ByteBuffer.allocate(bytes.limit)
                  copyForMemory.put(bytes)
                  memoryStore.putBytes(blockId, copyForMemory, level)
                }
              }
              bytes.rewind()
              return Some(bytes)
            case None =>
              throw new Exception("Block " + blockId + " not found on disk, though it should be")
          }
        }
      }
    } else {
      logDebug("Block " + blockId + " not registered locally")
    }
    return None
  }

  /**
   * Get block from remote block managers.
   */
  def getRemote(blockId: String): Option[Iterator[Any]] = {
    if (blockId == null) {
      throw new IllegalArgumentException("Block Id is null")
    }
    logDebug("Getting remote block " + blockId)
    // Get locations of block
    val locations = master.getLocations(blockId)

    // Get block from remote locations
    for (loc <- locations) {
      logDebug("Getting remote block " + blockId + " from " + loc)
      val data = BlockManagerWorker.syncGetBlock(
          GetBlock(blockId), ConnectionManagerId(loc.host, loc.port))
      if (data != null) {
        return Some(dataDeserialize(blockId, data))
      }
      logDebug("The value of block " + blockId + " is null")
    }
    logDebug("Block " + blockId + " not found")
    return None
  }

  /**
   * Get a block from the block manager (either local or remote).
   */
  def get(blockId: String): Option[Iterator[Any]] = {
    getLocal(blockId).orElse(getRemote(blockId))
  }

  /**
   * Get multiple blocks from local and remote block manager using their BlockManagerIds. Returns
   * an Iterator of (block ID, value) pairs so that clients may handle blocks in a pipelined
   * fashion as they're received. Expects a size in bytes to be provided for each block fetched,
   * so that we can control the maxMegabytesInFlight for the fetch.
   */
  def getMultiple(
    blocksByAddress: Seq[(BlockManagerId, Seq[(String, Long)])], serializer: Serializer)
      : BlockFetcherIterator = {
<<<<<<< HEAD
    return new BlockFetcherIterator(this, blocksByAddress, serializer)
=======
  
    if(System.getProperty("spark.shuffle.use.netty", "false").toBoolean){
      return BlockFetcherIterator("netty",this, blocksByAddress)
    } else {
      return BlockFetcherIterator("", this, blocksByAddress)
    }
>>>>>>> b493f55a
  }

  def put(blockId: String, values: Iterator[Any], level: StorageLevel, tellMaster: Boolean)
    : Long = {
    val elements = new ArrayBuffer[Any]
    elements ++= values
    put(blockId, elements, level, tellMaster)
  }

  /**
   * A short circuited method to get a block writer that can write data directly to disk.
   * This is currently used for writing shuffle files out. Callers should handle error
   * cases.
   */
  def getDiskBlockWriter(blockId: String, serializer: Serializer, bufferSize: Int)
    : BlockObjectWriter = {
    val writer = diskStore.getBlockWriter(blockId, serializer, bufferSize)
    writer.registerCloseEventHandler(() => {
      val myInfo = new BlockInfo(StorageLevel.DISK_ONLY, false)
      blockInfo.put(blockId, myInfo)
      myInfo.markReady(writer.size())
    })
    writer
  }

  /**
   * Put a new block of values to the block manager. Returns its (estimated) size in bytes.
   */
  def put(blockId: String, values: ArrayBuffer[Any], level: StorageLevel,
    tellMaster: Boolean = true) : Long = {

    if (blockId == null) {
      throw new IllegalArgumentException("Block Id is null")
    }
    if (values == null) {
      throw new IllegalArgumentException("Values is null")
    }
    if (level == null || !level.isValid) {
      throw new IllegalArgumentException("Storage level is null or invalid")
    }

    // Remember the block's storage level so that we can correctly drop it to disk if it needs
    // to be dropped right after it got put into memory. Note, however, that other threads will
    // not be able to get() this block until we call markReady on its BlockInfo.
    val myInfo = {
      val tinfo = new BlockInfo(level, tellMaster)
      // Do atomically !
      val oldBlockOpt = blockInfo.putIfAbsent(blockId, tinfo)

      if (oldBlockOpt.isDefined) {
        if (oldBlockOpt.get.waitForReady()) {
          logWarning("Block " + blockId + " already exists on this machine; not re-adding it")
          return oldBlockOpt.get.size
        }

        // TODO: So the block info exists - but previous attempt to load it (?) failed. What do we do now ? Retry on it ?
        oldBlockOpt.get
      } else {
        tinfo
      }
    }

    val startTimeMs = System.currentTimeMillis

    // If we need to replicate the data, we'll want access to the values, but because our
    // put will read the whole iterator, there will be no values left. For the case where
    // the put serializes data, we'll remember the bytes, above; but for the case where it
    // doesn't, such as deserialized storage, let's rely on the put returning an Iterator.
    var valuesAfterPut: Iterator[Any] = null

    // Ditto for the bytes after the put
    var bytesAfterPut: ByteBuffer = null

    // Size of the block in bytes (to return to caller)
    var size = 0L

    myInfo.synchronized {
      logTrace("Put for block " + blockId + " took " + Utils.getUsedTimeMs(startTimeMs)
        + " to get into synchronized block")

      var marked = false
      try {
        if (level.useMemory) {
          // Save it just to memory first, even if it also has useDisk set to true; we will later
          // drop it to disk if the memory store can't hold it.
          val res = memoryStore.putValues(blockId, values, level, true)
          size = res.size
          res.data match {
            case Right(newBytes) => bytesAfterPut = newBytes
            case Left(newIterator) => valuesAfterPut = newIterator
          }
        } else {
          // Save directly to disk.
          // Don't get back the bytes unless we replicate them.
          val askForBytes = level.replication > 1
          val res = diskStore.putValues(blockId, values, level, askForBytes)
          size = res.size
          res.data match {
            case Right(newBytes) => bytesAfterPut = newBytes
            case _ =>
          }
        }

        // Now that the block is in either the memory or disk store, let other threads read it,
        // and tell the master about it.
        marked = true
        myInfo.markReady(size)
        if (tellMaster) {
          reportBlockStatus(blockId, myInfo)
        }
      } finally {
        // If we failed at putting the block to memory/disk, notify other possible readers
        // that it has failed, and then remove it from the block info map.
        if (! marked) {
          // Note that the remove must happen before markFailure otherwise another thread
          // could've inserted a new BlockInfo before we remove it.
          blockInfo.remove(blockId)
          myInfo.markFailure()
          logWarning("Putting block " + blockId + " failed")
        }
      }
    }
    logDebug("Put block " + blockId + " locally took " + Utils.getUsedTimeMs(startTimeMs))

    // Replicate block if required
    if (level.replication > 1) {
      val remoteStartTime = System.currentTimeMillis
      // Serialize the block if not already done
      if (bytesAfterPut == null) {
        if (valuesAfterPut == null) {
          throw new SparkException(
            "Underlying put returned neither an Iterator nor bytes! This shouldn't happen.")
        }
        bytesAfterPut = dataSerialize(blockId, valuesAfterPut)
      }
      replicate(blockId, bytesAfterPut, level)
      logDebug("Put block " + blockId + " remotely took " + Utils.getUsedTimeMs(remoteStartTime))
    }
    BlockManager.dispose(bytesAfterPut)

    return size
  }


  /**
   * Put a new block of serialized bytes to the block manager.
   */
  def putBytes(
    blockId: String, bytes: ByteBuffer, level: StorageLevel, tellMaster: Boolean = true) {

    if (blockId == null) {
      throw new IllegalArgumentException("Block Id is null")
    }
    if (bytes == null) {
      throw new IllegalArgumentException("Bytes is null")
    }
    if (level == null || !level.isValid) {
      throw new IllegalArgumentException("Storage level is null or invalid")
    }

    // Remember the block's storage level so that we can correctly drop it to disk if it needs
    // to be dropped right after it got put into memory. Note, however, that other threads will
    // not be able to get() this block until we call markReady on its BlockInfo.
    val myInfo = {
      val tinfo = new BlockInfo(level, tellMaster)
      // Do atomically !
      val oldBlockOpt = blockInfo.putIfAbsent(blockId, tinfo)

      if (oldBlockOpt.isDefined) {
        if (oldBlockOpt.get.waitForReady()) {
          logWarning("Block " + blockId + " already exists on this machine; not re-adding it")
          return
        }

        // TODO: So the block info exists - but previous attempt to load it (?) failed. What do we do now ? Retry on it ?
        oldBlockOpt.get
      } else {
        tinfo
      }
    }

    val startTimeMs = System.currentTimeMillis

    // Initiate the replication before storing it locally. This is faster as
    // data is already serialized and ready for sending
    val replicationFuture = if (level.replication > 1) {
      val bufferView = bytes.duplicate() // Doesn't copy the bytes, just creates a wrapper
      Future {
        replicate(blockId, bufferView, level)
      }
    } else {
      null
    }

    myInfo.synchronized {
      logDebug("PutBytes for block " + blockId + " took " + Utils.getUsedTimeMs(startTimeMs)
        + " to get into synchronized block")

      var marked = false
      try {
        if (level.useMemory) {
          // Store it only in memory at first, even if useDisk is also set to true
          bytes.rewind()
          memoryStore.putBytes(blockId, bytes, level)
        } else {
          bytes.rewind()
          diskStore.putBytes(blockId, bytes, level)
        }

        // assert (0 == bytes.position(), "" + bytes)

        // Now that the block is in either the memory or disk store, let other threads read it,
        // and tell the master about it.
        marked = true
        myInfo.markReady(bytes.limit)
        if (tellMaster) {
          reportBlockStatus(blockId, myInfo)
        }
      } finally {
        // If we failed at putting the block to memory/disk, notify other possible readers
        // that it has failed, and then remove it from the block info map.
        if (! marked) {
          // Note that the remove must happen before markFailure otherwise another thread
          // could've inserted a new BlockInfo before we remove it.
          blockInfo.remove(blockId)
          myInfo.markFailure()
          logWarning("Putting block " + blockId + " failed")
        }
      }
    }

    // If replication had started, then wait for it to finish
    if (level.replication > 1) {
      Await.ready(replicationFuture, Duration.Inf)
    }

    if (level.replication > 1) {
      logDebug("PutBytes for block " + blockId + " with replication took " +
        Utils.getUsedTimeMs(startTimeMs))
    } else {
      logDebug("PutBytes for block " + blockId + " without replication took " +
        Utils.getUsedTimeMs(startTimeMs))
    }
  }

  /**
   * Replicate block to another node.
   */
  var cachedPeers: Seq[BlockManagerId] = null
  private def replicate(blockId: String, data: ByteBuffer, level: StorageLevel) {
    val tLevel = StorageLevel(level.useDisk, level.useMemory, level.deserialized, 1)
    if (cachedPeers == null) {
      cachedPeers = master.getPeers(blockManagerId, level.replication - 1)
    }
    for (peer: BlockManagerId <- cachedPeers) {
      val start = System.nanoTime
      data.rewind()
      logDebug("Try to replicate BlockId " + blockId + " once; The size of the data is "
        + data.limit() + " Bytes. To node: " + peer)
      if (!BlockManagerWorker.syncPutBlock(PutBlock(blockId, data, tLevel),
        new ConnectionManagerId(peer.host, peer.port))) {
        logError("Failed to call syncPutBlock to " + peer)
      }
      logDebug("Replicated BlockId " + blockId + " once used " +
        (System.nanoTime - start) / 1e6 + " s; The size of the data is " +
        data.limit() + " bytes.")
    }
  }

  /**
   * Read a block consisting of a single object.
   */
  def getSingle(blockId: String): Option[Any] = {
    get(blockId).map(_.next())
  }

  /**
   * Write a block consisting of a single object.
   */
  def putSingle(blockId: String, value: Any, level: StorageLevel, tellMaster: Boolean = true) {
    put(blockId, Iterator(value), level, tellMaster)
  }

  /**
   * Drop a block from memory, possibly putting it on disk if applicable. Called when the memory
   * store reaches its limit and needs to free up space.
   */
  def dropFromMemory(blockId: String, data: Either[ArrayBuffer[Any], ByteBuffer]) {
    logInfo("Dropping block " + blockId + " from memory")
    val info = blockInfo.get(blockId).orNull
    if (info != null)  {
      info.synchronized {
        // required ? As of now, this will be invoked only for blocks which are ready
        // But in case this changes in future, adding for consistency sake.
        if (! info.waitForReady() ) {
          // If we get here, the block write failed.
          logWarning("Block " + blockId + " was marked as failure. Nothing to drop")
          return
        }

        val level = info.level
        if (level.useDisk && !diskStore.contains(blockId)) {
          logInfo("Writing block " + blockId + " to disk")
          data match {
            case Left(elements) =>
              diskStore.putValues(blockId, elements, level, false)
            case Right(bytes) =>
              diskStore.putBytes(blockId, bytes, level)
          }
        }
        val droppedMemorySize = if (memoryStore.contains(blockId)) memoryStore.getSize(blockId) else 0L
        val blockWasRemoved = memoryStore.remove(blockId)
        if (!blockWasRemoved) {
          logWarning("Block " + blockId + " could not be dropped from memory as it does not exist")
        }
        if (info.tellMaster) {
          reportBlockStatus(blockId, info, droppedMemorySize)
        }
        if (!level.useDisk) {
          // The block is completely gone from this node; forget it so we can put() it again later.
          blockInfo.remove(blockId)
        }
      }
    } else {
      // The block has already been dropped
    }
  }

  /**
   * Remove a block from both memory and disk.
   */
  def removeBlock(blockId: String) {
    logInfo("Removing block " + blockId)
    val info = blockInfo.get(blockId).orNull
    if (info != null) info.synchronized {
      // Removals are idempotent in disk store and memory store. At worst, we get a warning.
      val removedFromMemory = memoryStore.remove(blockId)
      val removedFromDisk = diskStore.remove(blockId)
      if (!removedFromMemory && !removedFromDisk) {
        logWarning("Block " + blockId + " could not be removed as it was not found in either " +
          "the disk or memory store")
      }
      blockInfo.remove(blockId)
      if (info.tellMaster) {
        reportBlockStatus(blockId, info)
      }
    } else {
      // The block has already been removed; do nothing.
      logWarning("Asked to remove block " + blockId + ", which does not exist")
    }
  }

  def dropOldBlocks(cleanupTime: Long) {
    logInfo("Dropping blocks older than " + cleanupTime)
    val iterator = blockInfo.internalMap.entrySet().iterator()
    while (iterator.hasNext) {
      val entry = iterator.next()
      val (id, info, time) = (entry.getKey, entry.getValue._1, entry.getValue._2)
      if (time < cleanupTime) {
        info.synchronized {
          val level = info.level
          if (level.useMemory) {
            memoryStore.remove(id)
          }
          if (level.useDisk) {
            diskStore.remove(id)
          }
          iterator.remove()
          logInfo("Dropped block " + id)
        }
        reportBlockStatus(id, info)
      }
    }
  }

  def shouldCompress(blockId: String): Boolean = {
    if (ShuffleBlockManager.isShuffle(blockId)) {
      compressShuffle
    } else if (blockId.startsWith("broadcast_")) {
      compressBroadcast
    } else if (blockId.startsWith("rdd_")) {
      compressRdds
    } else {
      false    // Won't happen in a real cluster, but it can in tests
    }
  }

  /**
   * Wrap an output stream for compression if block compression is enabled for its block type
   */
  def wrapForCompression(blockId: String, s: OutputStream): OutputStream = {
    if (shouldCompress(blockId)) {
      (new LZFOutputStream(s)).setFinishBlockOnFlush(true)
    } else {
      s
    }
  }

  /**
   * Wrap an input stream for compression if block compression is enabled for its block type
   */
  def wrapForCompression(blockId: String, s: InputStream): InputStream = {
    if (shouldCompress(blockId)) new LZFInputStream(s) else s
  }

  def dataSerialize(
      blockId: String,
      values: Iterator[Any],
      serializer: Serializer = defaultSerializer): ByteBuffer = {
    val byteStream = new FastByteArrayOutputStream(4096)
    val ser = serializer.newInstance()
    ser.serializeStream(wrapForCompression(blockId, byteStream)).writeAll(values).close()
    byteStream.trim()
    ByteBuffer.wrap(byteStream.array)
  }

  /**
   * Deserializes a ByteBuffer into an iterator of values and disposes of it when the end of
   * the iterator is reached.
   */
  def dataDeserialize(
      blockId: String,
      bytes: ByteBuffer,
      serializer: Serializer = defaultSerializer): Iterator[Any] = {
    bytes.rewind()
    val stream = wrapForCompression(blockId, new ByteBufferInputStream(bytes, true))
    serializer.newInstance().deserializeStream(stream).asIterator
  }

  def stop() {
    if (heartBeatTask != null) {
      heartBeatTask.cancel()
    }
    connectionManager.stop()
    actorSystem.stop(slaveActor)
    blockInfo.clear()
    memoryStore.clear()
    diskStore.clear()
    metadataCleaner.cancel()
    logInfo("BlockManager stopped")
  }
}

private[spark]
object BlockManager extends Logging {

  val ID_GENERATOR = new IdGenerator

  def getMaxMemoryFromSystemProperties: Long = {
    val memoryFraction = System.getProperty("spark.storage.memoryFraction", "0.66").toDouble
    (Runtime.getRuntime.maxMemory * memoryFraction).toLong
  }

  def getHeartBeatFrequencyFromSystemProperties: Long =
    System.getProperty("spark.storage.blockManagerHeartBeatMs", "5000").toLong

  def getDisableHeartBeatsForTesting: Boolean =
    System.getProperty("spark.test.disableBlockManagerHeartBeat", "false").toBoolean

  /**
   * Attempt to clean up a ByteBuffer if it is memory-mapped. This uses an *unsafe* Sun API that
   * might cause errors if one attempts to read from the unmapped buffer, but it's better than
   * waiting for the GC to find it because that could lead to huge numbers of open files. There's
   * unfortunately no standard API to do this.
   */
  def dispose(buffer: ByteBuffer) {
    if (buffer != null && buffer.isInstanceOf[MappedByteBuffer]) {
      logTrace("Unmapping " + buffer)
      if (buffer.asInstanceOf[DirectBuffer].cleaner() != null) {
        buffer.asInstanceOf[DirectBuffer].cleaner().clean()
      }
    }
  }
}


trait BlockFetcherIterator extends Iterator[(String, Option[Iterator[Any]])] with Logging with BlockFetchTracker {
   def initialize
}

object BlockFetcherIterator {

  // A request to fetch one or more blocks, complete with their sizes
  class FetchRequest(val address: BlockManagerId, val blocks: Seq[(String, Long)]) {
    val size = blocks.map(_._2).sum
  }

  // A result of a fetch. Includes the block ID, size in bytes, and a function to deserialize
  // the block (since we want all deserializaton to happen in the calling thread); can also
  // represent a fetch failure if size == -1.
  class FetchResult(val blockId: String, val size: Long, val deserialize: () => Iterator[Any]) {
    def failed: Boolean = size == -1
  }

class BasicBlockFetcherIterator(
    private val blockManager: BlockManager,
<<<<<<< HEAD
    val blocksByAddress: Seq[(BlockManagerId, Seq[(String, Long)])],
    serializer: Serializer
) extends Iterator[(String, Option[Iterator[Any]])] with Logging with BlockFetchTracker {
=======
    val blocksByAddress: Seq[(BlockManagerId, Seq[(String, Long)])]
) extends BlockFetcherIterator {
>>>>>>> b493f55a

  import blockManager._

  private var _remoteBytesRead = 0l
  private var _remoteFetchTime = 0l
  private var _fetchWaitTime = 0l

  if (blocksByAddress == null) {
    throw new IllegalArgumentException("BlocksByAddress is null")
  }
  var totalBlocks = blocksByAddress.map(_._2.size).sum
  logDebug("Getting " + totalBlocks + " blocks")
  var startTime = System.currentTimeMillis
  val localBlockIds = new ArrayBuffer[String]()
  val remoteBlockIds = new HashSet[String]()

  // A queue to hold our results.
  val results = new LinkedBlockingQueue[FetchResult]

  // Queue of fetch requests to issue; we'll pull requests off this gradually to make sure that
  // the number of bytes in flight is limited to maxBytesInFlight
  val fetchRequests = new Queue[FetchRequest]

  // Current bytes in flight from our requests
  var bytesInFlight = 0L

  def sendRequest(req: FetchRequest) {
    logDebug("Sending request for %d blocks (%s) from %s".format(
      req.blocks.size, Utils.memoryBytesToString(req.size), req.address.hostPort))
    val cmId = new ConnectionManagerId(req.address.host, req.address.port)
    val blockMessageArray = new BlockMessageArray(req.blocks.map {
      case (blockId, size) => BlockMessage.fromGetBlock(GetBlock(blockId))
    })
    bytesInFlight += req.size
    val sizeMap = req.blocks.toMap  // so we can look up the size of each blockID
    val fetchStart = System.currentTimeMillis()
    val future = connectionManager.sendMessageReliably(cmId, blockMessageArray.toBufferMessage)
    future.onSuccess {
      case Some(message) => {
        val fetchDone = System.currentTimeMillis()
        _remoteFetchTime += fetchDone - fetchStart
        val bufferMessage = message.asInstanceOf[BufferMessage]
        val blockMessageArray = BlockMessageArray.fromBufferMessage(bufferMessage)
        for (blockMessage <- blockMessageArray) {
          if (blockMessage.getType != BlockMessage.TYPE_GOT_BLOCK) {
            throw new SparkException(
              "Unexpected message " + blockMessage.getType + " received from " + cmId)
          }
          val blockId = blockMessage.getId
          results.put(new FetchResult(blockId, sizeMap(blockId),
            () => dataDeserialize(blockId, blockMessage.getData, serializer)))
          _remoteBytesRead += req.size
          logDebug("Got remote block " + blockId + " after " + Utils.getUsedTimeMs(startTime))
        }
      }
      case None => {
        logError("Could not get block(s) from " + cmId)
        for ((blockId, size) <- req.blocks) {
          results.put(new FetchResult(blockId, -1, null))
        }
      }
    }
  }

  def splitLocalRemoteBlocks():ArrayBuffer[FetchRequest] = {
    // Split local and remote blocks. Remote blocks are further split into FetchRequests of size
    // at most maxBytesInFlight in order to limit the amount of data in flight.
    val remoteRequests = new ArrayBuffer[FetchRequest]
    for ((address, blockInfos) <- blocksByAddress) {
      if (address == blockManagerId) {
        localBlockIds ++= blockInfos.map(_._1)
      } else {
        remoteBlockIds ++= blockInfos.map(_._1)
        // Make our requests at least maxBytesInFlight / 5 in length; the reason to keep them
        // smaller than maxBytesInFlight is to allow multiple, parallel fetches from up to 5
        // nodes, rather than blocking on reading output from one node.
        val minRequestSize = math.max(maxBytesInFlight / 5, 1L)
        logInfo("maxBytesInFlight: " + maxBytesInFlight + ", minRequest: " + minRequestSize)
        val iterator = blockInfos.iterator
        var curRequestSize = 0L
        var curBlocks = new ArrayBuffer[(String, Long)]
        while (iterator.hasNext) {
          val (blockId, size) = iterator.next()
          curBlocks += ((blockId, size))
          curRequestSize += size
          if (curRequestSize >= minRequestSize) {
            // Add this FetchRequest
            remoteRequests += new FetchRequest(address, curBlocks)
            curRequestSize = 0
            curBlocks = new ArrayBuffer[(String, Long)]
          }
        }
        // Add in the final request
        if (!curBlocks.isEmpty) {
          remoteRequests += new FetchRequest(address, curBlocks)
        }
      }
    }
    remoteRequests
  }

  def getLocalBlocks(){
    // Get the local blocks while remote blocks are being fetched. Note that it's okay to do
    // these all at once because they will just memory-map some files, so they won't consume
    // any memory that might exceed our maxBytesInFlight
    for (id <- localBlockIds) {
      getLocal(id) match {
        case Some(iter) => {
          results.put(new FetchResult(id, 0, () => iter)) // Pass 0 as size since it's not in flight
          logDebug("Got local block " + id)
        }
        case None => {
          throw new BlockException(id, "Could not get block " + id + " from local machine")
        }
      }
    }
  }

<<<<<<< HEAD
  val numGets = remoteBlockIds.size - fetchRequests.size
  logInfo("Started " + numGets + " remote gets in " + Utils.getUsedTimeMs(startTime))

  // Get the local blocks while remote blocks are being fetched. Note that it's okay to do
  // these all at once because they will just memory-map some files, so they won't consume
  // any memory that might exceed our maxBytesInFlight
  startTime = System.currentTimeMillis
  for (id <- localBlockIds) {
    getLocalFromDisk(id, serializer) match {
      case Some(iter) => {
        results.put(new FetchResult(id, 0, () => iter)) // Pass 0 as size since it's not in flight
        logDebug("Got local block " + id)
      }
      case None => {
        throw new BlockException(id, "Could not get block " + id + " from local machine")
      }
=======
  def initialize(){
    // Split local and remote blocks. 
    val remoteRequests = splitLocalRemoteBlocks()
    // Add the remote requests into our queue in a random order
    fetchRequests ++= Utils.randomize(remoteRequests)

    // Send out initial requests for blocks, up to our maxBytesInFlight
    while (!fetchRequests.isEmpty &&
      (bytesInFlight == 0 || bytesInFlight + fetchRequests.front.size <= maxBytesInFlight)) {
      sendRequest(fetchRequests.dequeue())
>>>>>>> b493f55a
    }

    val numGets = remoteBlockIds.size - fetchRequests.size
    logInfo("Started " + numGets + " remote gets in " + Utils.getUsedTimeMs(startTime))

    // Get Local Blocks
    startTime = System.currentTimeMillis
    getLocalBlocks()
    logDebug("Got local blocks in " + Utils.getUsedTimeMs(startTime) + " ms")

  }

  //an iterator that will read fetched blocks off the queue as they arrive.
  @volatile private var resultsGotten = 0

  def hasNext: Boolean = resultsGotten < totalBlocks

  def next(): (String, Option[Iterator[Any]]) = {
    resultsGotten += 1
    val startFetchWait = System.currentTimeMillis()
    val result = results.take()
    val stopFetchWait = System.currentTimeMillis()
    _fetchWaitTime += (stopFetchWait - startFetchWait)
    if (! result.failed) bytesInFlight -= result.size
    while (!fetchRequests.isEmpty &&
      (bytesInFlight == 0 || bytesInFlight + fetchRequests.front.size <= maxBytesInFlight)) {
      sendRequest(fetchRequests.dequeue())
    }
    (result.blockId, if (result.failed) None else Some(result.deserialize()))
  }


  //methods to profile the block fetching
  def numLocalBlocks = localBlockIds.size
  def numRemoteBlocks = remoteBlockIds.size

  def remoteFetchTime = _remoteFetchTime
  def fetchWaitTime = _fetchWaitTime

  def remoteBytesRead = _remoteBytesRead

}

class NettyBlockFetcherIterator(
    blockManager: BlockManager,
    blocksByAddress: Seq[(BlockManagerId, Seq[(String, Long)])]
) extends BasicBlockFetcherIterator(blockManager,blocksByAddress) {

    import blockManager._

    val fetchRequestsSync = new LinkedBlockingQueue[FetchRequest]

    def putResult(blockId:String, blockSize:Long, blockData:ByteBuffer,
                  results : LinkedBlockingQueue[FetchResult]){
       results.put(new FetchResult(
          blockId, blockSize, () => dataDeserialize(blockId, blockData) ))
    }

    def startCopiers (numCopiers: Int): List [ _ <: Thread]= {
      (for ( i <- Range(0,numCopiers) ) yield {
          val copier = new Thread {
             override def run(){
              try {
               while(!isInterrupted && !fetchRequestsSync.isEmpty) {
                sendRequest(fetchRequestsSync.take())
               }
              } catch {
                case x: InterruptedException => logInfo("Copier Interrupted")
                //case _ => throw new SparkException("Exception Throw in Shuffle Copier")
              }
             }
          }
          copier.start
          copier
      }).toList
    }

    //keep this to interrupt the threads when necessary
    def stopCopiers(copiers : List[_ <: Thread]) {
      for (copier <- copiers) {
        copier.interrupt()
      }
    }

    override def sendRequest(req: FetchRequest) {
      logDebug("Sending request for %d blocks (%s) from %s".format(
        req.blocks.size, Utils.memoryBytesToString(req.size), req.address.ip))
      val cmId = new ConnectionManagerId(req.address.ip, System.getProperty("spark.shuffle.sender.port", "6653").toInt)
      val cpier = new ShuffleCopier
      cpier.getBlocks(cmId,req.blocks,(blockId:String,blockSize:Long,blockData:ByteBuf) => putResult(blockId,blockSize,blockData.nioBuffer,results))
      logDebug("Sent request for remote blocks " + req.blocks + " from " + req.address.ip )
    }

    override def splitLocalRemoteBlocks() : ArrayBuffer[FetchRequest] = {
      // Split local and remote blocks. Remote blocks are further split into FetchRequests of size
      // at most maxBytesInFlight in order to limit the amount of data in flight.
      val originalTotalBlocks = totalBlocks;
      val remoteRequests = new ArrayBuffer[FetchRequest]
      for ((address, blockInfos) <- blocksByAddress) {
        if (address == blockManagerId) {
          localBlockIds ++= blockInfos.map(_._1)
        } else {
          remoteBlockIds ++= blockInfos.map(_._1)
          // Make our requests at least maxBytesInFlight / 5 in length; the reason to keep them
          // smaller than maxBytesInFlight is to allow multiple, parallel fetches from up to 5
          // nodes, rather than blocking on reading output from one node.
          val minRequestSize = math.max(maxBytesInFlight / 5, 1L)
          logInfo("maxBytesInFlight: " + maxBytesInFlight + ", minRequest: " + minRequestSize)
          val iterator = blockInfos.iterator
          var curRequestSize = 0L
          var curBlocks = new ArrayBuffer[(String, Long)]
          while (iterator.hasNext) {
            val (blockId, size) = iterator.next()
            if (size > 0) {
              curBlocks += ((blockId, size))
              curRequestSize += size
            } else if (size == 0){
              //here we changes the totalBlocks
              totalBlocks -= 1
            } else {
              throw new SparkException("Negative block size "+blockId)
            }
            if (curRequestSize >= minRequestSize) {
              // Add this FetchRequest
              remoteRequests += new FetchRequest(address, curBlocks)
              curRequestSize = 0
              curBlocks = new ArrayBuffer[(String, Long)]
            }
          }
          // Add in the final request
          if (!curBlocks.isEmpty) {
            remoteRequests += new FetchRequest(address, curBlocks)
          }
        }
      }
      logInfo("Getting " + totalBlocks + " non 0-byte blocks out of " + originalTotalBlocks + " blocks")
      remoteRequests
    }

    var copiers : List[_ <: Thread] = null

    override def initialize(){
      // Split Local Remote Blocks and adjust totalBlocks to include only the non 0-byte blocks 
      val remoteRequests = splitLocalRemoteBlocks()
      // Add the remote requests into our queue in a random order
      for (request <- Utils.randomize(remoteRequests)) {
        fetchRequestsSync.put(request)
      }

      copiers = startCopiers(System.getProperty("spark.shuffle.copier.threads", "6").toInt)
      logInfo("Started " + fetchRequestsSync.size + " remote gets in " + Utils.getUsedTimeMs(startTime))

      // Get Local Blocks
      startTime = System.currentTimeMillis
      getLocalBlocks()
      logDebug("Got local blocks in " + Utils.getUsedTimeMs(startTime) + " ms")
    }

    override def next(): (String, Option[Iterator[Any]]) = {
      resultsGotten += 1
      val result = results.take()
      // if all the results has been retrieved
      // shutdown the copiers
      if (resultsGotten == totalBlocks) {
        if( copiers != null )
          stopCopiers(copiers)
      }
      (result.blockId, if (result.failed) None else Some(result.deserialize()))
    }
  }

  def apply(t: String, 
            blockManager: BlockManager,
            blocksByAddress: Seq[(BlockManagerId, Seq[(String, Long)])]):  BlockFetcherIterator = {
    val iter = if (t == "netty") { new NettyBlockFetcherIterator(blockManager,blocksByAddress) } 
              else { new BasicBlockFetcherIterator(blockManager,blocksByAddress) }
    iter.initialize
    iter 
  }

}<|MERGE_RESOLUTION|>--- conflicted
+++ resolved
@@ -497,16 +497,11 @@
   def getMultiple(
     blocksByAddress: Seq[(BlockManagerId, Seq[(String, Long)])], serializer: Serializer)
       : BlockFetcherIterator = {
-<<<<<<< HEAD
-    return new BlockFetcherIterator(this, blocksByAddress, serializer)
-=======
-  
     if(System.getProperty("spark.shuffle.use.netty", "false").toBoolean){
-      return BlockFetcherIterator("netty",this, blocksByAddress)
+      return BlockFetcherIterator("netty",this, blocksByAddress, serializer)
     } else {
-      return BlockFetcherIterator("", this, blocksByAddress)
-    }
->>>>>>> b493f55a
+      return BlockFetcherIterator("", this, blocksByAddress, serializer)
+    }
   }
 
   def put(blockId: String, values: Iterator[Any], level: StorageLevel, tellMaster: Boolean)
@@ -1003,14 +998,9 @@
 
 class BasicBlockFetcherIterator(
     private val blockManager: BlockManager,
-<<<<<<< HEAD
     val blocksByAddress: Seq[(BlockManagerId, Seq[(String, Long)])],
     serializer: Serializer
-) extends Iterator[(String, Option[Iterator[Any]])] with Logging with BlockFetchTracker {
-=======
-    val blocksByAddress: Seq[(BlockManagerId, Seq[(String, Long)])]
 ) extends BlockFetcherIterator {
->>>>>>> b493f55a
 
   import blockManager._
 
@@ -1129,26 +1119,8 @@
     }
   }
 
-<<<<<<< HEAD
-  val numGets = remoteBlockIds.size - fetchRequests.size
-  logInfo("Started " + numGets + " remote gets in " + Utils.getUsedTimeMs(startTime))
-
-  // Get the local blocks while remote blocks are being fetched. Note that it's okay to do
-  // these all at once because they will just memory-map some files, so they won't consume
-  // any memory that might exceed our maxBytesInFlight
-  startTime = System.currentTimeMillis
-  for (id <- localBlockIds) {
-    getLocalFromDisk(id, serializer) match {
-      case Some(iter) => {
-        results.put(new FetchResult(id, 0, () => iter)) // Pass 0 as size since it's not in flight
-        logDebug("Got local block " + id)
-      }
-      case None => {
-        throw new BlockException(id, "Could not get block " + id + " from local machine")
-      }
-=======
   def initialize(){
-    // Split local and remote blocks. 
+    // Split local and remote blocks.
     val remoteRequests = splitLocalRemoteBlocks()
     // Add the remote requests into our queue in a random order
     fetchRequests ++= Utils.randomize(remoteRequests)
@@ -1157,7 +1129,6 @@
     while (!fetchRequests.isEmpty &&
       (bytesInFlight == 0 || bytesInFlight + fetchRequests.front.size <= maxBytesInFlight)) {
       sendRequest(fetchRequests.dequeue())
->>>>>>> b493f55a
     }
 
     val numGets = remoteBlockIds.size - fetchRequests.size
@@ -1203,8 +1174,9 @@
 
 class NettyBlockFetcherIterator(
     blockManager: BlockManager,
-    blocksByAddress: Seq[(BlockManagerId, Seq[(String, Long)])]
-) extends BasicBlockFetcherIterator(blockManager,blocksByAddress) {
+    blocksByAddress: Seq[(BlockManagerId, Seq[(String, Long)])],
+    serializer: Serializer
+) extends BasicBlockFetcherIterator(blockManager,blocksByAddress,serializer) {
 
     import blockManager._
 
@@ -1213,7 +1185,7 @@
     def putResult(blockId:String, blockSize:Long, blockData:ByteBuffer,
                   results : LinkedBlockingQueue[FetchResult]){
        results.put(new FetchResult(
-          blockId, blockSize, () => dataDeserialize(blockId, blockData) ))
+          blockId, blockSize, () => dataDeserialize(blockId, blockData, serializer) ))
     }
 
     def startCopiers (numCopiers: Int): List [ _ <: Thread]= {
@@ -1300,7 +1272,7 @@
     var copiers : List[_ <: Thread] = null
 
     override def initialize(){
-      // Split Local Remote Blocks and adjust totalBlocks to include only the non 0-byte blocks 
+      // Split Local Remote Blocks and adjust totalBlocks to include only the non 0-byte blocks
       val remoteRequests = splitLocalRemoteBlocks()
       // Add the remote requests into our queue in a random order
       for (request <- Utils.randomize(remoteRequests)) {
@@ -1329,13 +1301,14 @@
     }
   }
 
-  def apply(t: String, 
+  def apply(t: String,
             blockManager: BlockManager,
-            blocksByAddress: Seq[(BlockManagerId, Seq[(String, Long)])]):  BlockFetcherIterator = {
-    val iter = if (t == "netty") { new NettyBlockFetcherIterator(blockManager,blocksByAddress) } 
-              else { new BasicBlockFetcherIterator(blockManager,blocksByAddress) }
+            blocksByAddress: Seq[(BlockManagerId, Seq[(String, Long)])],
+            serializer: Serializer):  BlockFetcherIterator = {
+    val iter = if (t == "netty") { new NettyBlockFetcherIterator(blockManager,blocksByAddress, serializer) }
+              else { new BasicBlockFetcherIterator(blockManager,blocksByAddress, serializer) }
     iter.initialize
-    iter 
+    iter
   }
 
 }