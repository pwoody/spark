package spark.scheduler

import scala.collection.mutable.{Map, HashMap}

import org.scalatest.FunSuite
import org.scalatest.BeforeAndAfter

import spark.LocalSparkContext

import spark.storage.BlockManager
import spark.storage.BlockManagerId
import spark.storage.BlockManagerMaster
import spark.{Dependency, ShuffleDependency, OneToOneDependency}
import spark.FetchFailedException
import spark.MapOutputTracker
import spark.RDD
import spark.SparkContext
import spark.SparkException
import spark.Partition
import spark.TaskContext
import spark.TaskEndReason

import spark.{FetchFailed, Success}

/**
 * Tests for DAGScheduler. These tests directly call the event processing functions in DAGScheduler
 * rather than spawning an event loop thread as happens in the real code. They use EasyMock
 * to mock out two classes that DAGScheduler interacts with: TaskScheduler (to which TaskSets are
 * submitted) and BlockManagerMaster (from which cache locations are retrieved and to which dead
 * host notifications are sent). In addition, tests may check for side effects on a non-mocked
 * MapOutputTracker instance.
 *
 * Tests primarily consist of running DAGScheduler#processEvent and
 * DAGScheduler#submitWaitingStages (via test utility functions like runEvent or respondToTaskSet)
 * and capturing the resulting TaskSets from the mock TaskScheduler.
 */
<<<<<<< HEAD
class DAGSchedulerSuite extends FunSuite with BeforeAndAfter {
  
  val sc: SparkContext = new SparkContext("local", "DAGSchedulerSuite")
=======
class DAGSchedulerSuite extends FunSuite
    with BeforeAndAfter with EasyMockSugar with TimeLimitedTests with LocalSparkContext {
>>>>>>> d0216cb3

  /** Set of TaskSets the DAGScheduler has requested executed. */
  val taskSets = scala.collection.mutable.Buffer[TaskSet]()
  val taskScheduler = new TaskScheduler() {
    override def start() = {}
    override def stop() = {}
    override def submitTasks(taskSet: TaskSet) = {
      // normally done by TaskSetManager
      taskSet.tasks.foreach(_.generation = mapOutputTracker.getGeneration)
      taskSets += taskSet 
    }
    override def setListener(listener: TaskSchedulerListener) = {}
    override def defaultParallelism() = 2
  }

<<<<<<< HEAD
=======
  var scheduler: DAGScheduler = null
  val taskScheduler = mock[TaskScheduler]
  val blockManagerMaster = mock[BlockManagerMaster]
>>>>>>> d0216cb3
  var mapOutputTracker: MapOutputTracker = null
  var scheduler: DAGScheduler = null

  /**
   * Set of cache locations to return from our mock BlockManagerMaster.
   * Keys are (rdd ID, partition ID). Anything not present will return an empty
   * list of cache locations silently.
   */
  val cacheLocations = new HashMap[(Int, Int), Seq[BlockManagerId]]
  // stub out BlockManagerMaster.getLocations to use our cacheLocations
  val blockManagerMaster = new BlockManagerMaster(null) {
      override def getLocations(blockIds: Array[String]): Seq[Seq[BlockManagerId]] = {
        blockIds.map { name =>
          val pieces = name.split("_")
          if (pieces(0) == "rdd") {
            val key = pieces(1).toInt -> pieces(2).toInt
            cacheLocations.getOrElse(key, Seq())
          } else {
            Seq()
          }
        }.toSeq
      }
      override def removeExecutor(execId: String) {
        // don't need to propagate to the driver, which we don't have
      }
    }

  /** The list of results that DAGScheduler has collected. */
  val results = new HashMap[Int, Any]()
  var failure: Exception = _
  val listener = new JobListener() {
    override def taskSucceeded(index: Int, result: Any) = results.put(index, result)
    override def jobFailed(exception: Exception) = { failure = exception }
  }

  before {
<<<<<<< HEAD
    taskSets.clear()
=======
    sc = new SparkContext("local", "DAGSchedulerSuite")
    taskSetMatchers.clear()
>>>>>>> d0216cb3
    cacheLocations.clear()
    results.clear()
    mapOutputTracker = new MapOutputTracker()
    scheduler = new DAGScheduler(taskScheduler, mapOutputTracker, blockManagerMaster, null) {
      override def runLocally(job: ActiveJob) {
        // don't bother with the thread while unit testing
        runLocallyWithinThread(job)
      }
    }
  }

  after {
<<<<<<< HEAD
    scheduler.stop()
    sc.stop()
    System.clearProperty("spark.master.port")
=======
    assert(scheduler.processEvent(StopDAGScheduler))
    resetExpecting {
      taskScheduler.stop()
    }
    whenExecuting {
      scheduler.stop()
    }
>>>>>>> d0216cb3
  }

  /**
   * Type of RDD we use for testing. Note that we should never call the real RDD compute methods.
   * This is a pair RDD type so it can always be used in ShuffleDependencies.
   */
  type MyRDD = RDD[(Int, Int)]

  /**
   * Create an RDD for passing to DAGScheduler. These RDDs will use the dependencies and
   * preferredLocations (if any) that are passed to them. They are deliberately not executable
   * so we can test that DAGScheduler does not try to execute RDDs locally.
   */
  private def makeRdd(
        numPartitions: Int,
        dependencies: List[Dependency[_]],
        locations: Seq[Seq[String]] = Nil
      ): MyRDD = {
    val maxPartition = numPartitions - 1
    return new MyRDD(sc, dependencies) {
      override def compute(split: Partition, context: TaskContext): Iterator[(Int, Int)] =
        throw new RuntimeException("should not be reached")
      override def getPartitions = (0 to maxPartition).map(i => new Partition {
        override def index = i
      }).toArray
      override def getPreferredLocations(split: Partition): Seq[String] =
        if (locations.isDefinedAt(split.index))
          locations(split.index)
        else
          Nil
      override def toString: String = "DAGSchedulerSuiteRDD " + id
    }
  }

  /**
   * Process the supplied event as if it were the top of the DAGScheduler event queue, expecting
   * the scheduler not to exit.
   *
   * After processing the event, submit waiting stages as is done on most iterations of the
   * DAGScheduler event loop.
   */
  private def runEvent(event: DAGSchedulerEvent) {
    assert(!scheduler.processEvent(event))
    scheduler.submitWaitingStages()
  }

  /**
   * When we submit dummy Jobs, this is the compute function we supply. Except in a local test
   * below, we do not expect this function to ever be executed; instead, we will return results
   * directly through CompletionEvents.
   */
  private val jobComputeFunc = (context: TaskContext, it: Iterator[(_)]) =>
     it.next.asInstanceOf[Tuple2[_, _]]._1

  /** Send the given CompletionEvent messages for the tasks in the TaskSet. */
  private def complete(taskSet: TaskSet, results: Seq[(TaskEndReason, Any)]) {
    assert(taskSet.tasks.size >= results.size)
    for ((result, i) <- results.zipWithIndex) {
      if (i < taskSet.tasks.size) {
        runEvent(CompletionEvent(taskSet.tasks(i), result._1, result._2, Map[Long, Any](), null, null))
      }
    }
  }
     
  /** Sends the rdd to the scheduler for scheduling. */
  private def submit(
      rdd: RDD[_],
      partitions: Array[Int],
      func: (TaskContext, Iterator[_]) => _ = jobComputeFunc,
      allowLocal: Boolean = false,
      listener: JobListener = listener) {
    runEvent(JobSubmitted(rdd, func, partitions, allowLocal, null, listener))
  }
  
  /** Sends TaskSetFailed to the scheduler. */
  private def failed(taskSet: TaskSet, message: String) {
    runEvent(TaskSetFailed(taskSet, message))
  }

  test("zero split job") {
    val rdd = makeRdd(0, Nil)
    var numResults = 0
    val fakeListener = new JobListener() {
      override def taskSucceeded(partition: Int, value: Any) = numResults += 1
      override def jobFailed(exception: Exception) = throw exception
    }
    submit(rdd, Array(), listener = fakeListener)
    assert(numResults === 0)
  }

  test("run trivial job") {
    val rdd = makeRdd(1, Nil)
    submit(rdd, Array(0))
    complete(taskSets(0), List((Success, 42)))
    assert(results === Map(0 -> 42))
  }

  test("local job") {
    val rdd = new MyRDD(sc, Nil) {
      override def compute(split: Partition, context: TaskContext): Iterator[(Int, Int)] =
        Array(42 -> 0).iterator
      override def getPartitions = Array( new Partition { override def index = 0 } )
      override def getPreferredLocations(split: Partition) = Nil
      override def toString = "DAGSchedulerSuite Local RDD"
    }
    runEvent(JobSubmitted(rdd, jobComputeFunc, Array(0), true, null, listener))
    assert(results === Map(0 -> 42))
  }
  
  test("run trivial job w/ dependency") {
    val baseRdd = makeRdd(1, Nil)
    val finalRdd = makeRdd(1, List(new OneToOneDependency(baseRdd)))
    submit(finalRdd, Array(0)) 
    complete(taskSets(0), Seq((Success, 42)))
    assert(results === Map(0 -> 42))
  }

  test("cache location preferences w/ dependency") {
    val baseRdd = makeRdd(1, Nil)
    val finalRdd = makeRdd(1, List(new OneToOneDependency(baseRdd)))
    cacheLocations(baseRdd.id -> 0) =
      Seq(makeBlockManagerId("hostA"), makeBlockManagerId("hostB"))
    submit(finalRdd, Array(0))
    val taskSet = taskSets(0)
    assertLocations(taskSet, Seq(Seq("hostA", "hostB")))
    complete(taskSet, Seq((Success, 42)))
    assert(results === Map(0 -> 42))
  }

  test("trivial job failure") {
    submit(makeRdd(1, Nil), Array(0))
    failed(taskSets(0), "some failure")
    assert(failure.getMessage === "Job failed: some failure")
  }

  test("run trivial shuffle") {
    val shuffleMapRdd = makeRdd(2, Nil)
    val shuffleDep = new ShuffleDependency(shuffleMapRdd, null)
    val shuffleId = shuffleDep.shuffleId
    val reduceRdd = makeRdd(1, List(shuffleDep))
    submit(reduceRdd, Array(0))
    complete(taskSets(0), Seq(
        (Success, makeMapStatus("hostA", 1)),
        (Success, makeMapStatus("hostB", 1))))
    assert(mapOutputTracker.getServerStatuses(shuffleId, 0).map(_._1) ===
           Array(makeBlockManagerId("hostA"), makeBlockManagerId("hostB")))
    complete(taskSets(1), Seq((Success, 42)))
    assert(results === Map(0 -> 42))
  }
  
  test("run trivial shuffle with fetch failure") {
    val shuffleMapRdd = makeRdd(2, Nil)
    val shuffleDep = new ShuffleDependency(shuffleMapRdd, null)
    val shuffleId = shuffleDep.shuffleId
    val reduceRdd = makeRdd(2, List(shuffleDep))
    submit(reduceRdd, Array(0, 1))
    complete(taskSets(0), Seq(
        (Success, makeMapStatus("hostA", 1)),
        (Success, makeMapStatus("hostB", 1))))
    // the 2nd ResultTask failed
    complete(taskSets(1), Seq(
        (Success, 42),
        (FetchFailed(makeBlockManagerId("hostA"), shuffleId, 0, 0), null)))
    // this will get called
    // blockManagerMaster.removeExecutor("exec-hostA")
    // ask the scheduler to try it again
    scheduler.resubmitFailedStages()
    // have the 2nd attempt pass
    complete(taskSets(2), Seq((Success, makeMapStatus("hostA", 1))))
    // we can see both result blocks now
    assert(mapOutputTracker.getServerStatuses(shuffleId, 0).map(_._1.ip) === Array("hostA", "hostB"))
    complete(taskSets(3), Seq((Success, 43)))
    assert(results === Map(0 -> 42, 1 -> 43))
  }

  test("ignore late map task completions") {
    val shuffleMapRdd = makeRdd(2, Nil)
    val shuffleDep = new ShuffleDependency(shuffleMapRdd, null)
    val shuffleId = shuffleDep.shuffleId
    val reduceRdd = makeRdd(2, List(shuffleDep))
    submit(reduceRdd, Array(0, 1))
    // pretend we were told hostA went away
    val oldGeneration = mapOutputTracker.getGeneration
    runEvent(ExecutorLost("exec-hostA"))
    val newGeneration = mapOutputTracker.getGeneration
    assert(newGeneration > oldGeneration)
    val noAccum = Map[Long, Any]()
    val taskSet = taskSets(0)
    // should be ignored for being too old
    runEvent(CompletionEvent(taskSet.tasks(0), Success, makeMapStatus("hostA", 1), noAccum, null, null))
    // should work because it's a non-failed host
    runEvent(CompletionEvent(taskSet.tasks(0), Success, makeMapStatus("hostB", 1), noAccum, null, null))
    // should be ignored for being too old
    runEvent(CompletionEvent(taskSet.tasks(0), Success, makeMapStatus("hostA", 1), noAccum, null, null))
    // should work because it's a new generation
    taskSet.tasks(1).generation = newGeneration
    runEvent(CompletionEvent(taskSet.tasks(1), Success, makeMapStatus("hostA", 1), noAccum, null, null))
    assert(mapOutputTracker.getServerStatuses(shuffleId, 0).map(_._1) ===
           Array(makeBlockManagerId("hostB"), makeBlockManagerId("hostA")))
    complete(taskSets(1), Seq((Success, 42), (Success, 43)))
    assert(results === Map(0 -> 42, 1 -> 43))
  }

  test("run trivial shuffle with out-of-band failure and retry") {
    val shuffleMapRdd = makeRdd(2, Nil)
    val shuffleDep = new ShuffleDependency(shuffleMapRdd, null)
    val shuffleId = shuffleDep.shuffleId
    val reduceRdd = makeRdd(1, List(shuffleDep))
    submit(reduceRdd, Array(0))
    // blockManagerMaster.removeExecutor("exec-hostA")
    // pretend we were told hostA went away
    runEvent(ExecutorLost("exec-hostA"))
    // DAGScheduler will immediately resubmit the stage after it appears to have no pending tasks
    // rather than marking it is as failed and waiting.
    complete(taskSets(0), Seq(
        (Success, makeMapStatus("hostA", 1)),
       (Success, makeMapStatus("hostB", 1))))
   // have hostC complete the resubmitted task
   complete(taskSets(1), Seq((Success, makeMapStatus("hostC", 1))))
   assert(mapOutputTracker.getServerStatuses(shuffleId, 0).map(_._1) ===
          Array(makeBlockManagerId("hostC"), makeBlockManagerId("hostB")))
   complete(taskSets(2), Seq((Success, 42)))
   assert(results === Map(0 -> 42))
 }

 test("recursive shuffle failures") {
    val shuffleOneRdd = makeRdd(2, Nil)
    val shuffleDepOne = new ShuffleDependency(shuffleOneRdd, null)
    val shuffleTwoRdd = makeRdd(2, List(shuffleDepOne))
    val shuffleDepTwo = new ShuffleDependency(shuffleTwoRdd, null)
    val finalRdd = makeRdd(1, List(shuffleDepTwo))
    submit(finalRdd, Array(0))
    // have the first stage complete normally
    complete(taskSets(0), Seq(
        (Success, makeMapStatus("hostA", 2)),
        (Success, makeMapStatus("hostB", 2))))
    // have the second stage complete normally
    complete(taskSets(1), Seq(
        (Success, makeMapStatus("hostA", 1)),
        (Success, makeMapStatus("hostC", 1))))
    // fail the third stage because hostA went down
    complete(taskSets(2), Seq(
        (FetchFailed(makeBlockManagerId("hostA"), shuffleDepTwo.shuffleId, 0, 0), null)))
    // TODO assert this:
    // blockManagerMaster.removeExecutor("exec-hostA")
    // have DAGScheduler try again
    scheduler.resubmitFailedStages()
    complete(taskSets(3), Seq((Success, makeMapStatus("hostA", 2))))
    complete(taskSets(4), Seq((Success, makeMapStatus("hostA", 1))))
    complete(taskSets(5), Seq((Success, 42)))
    assert(results === Map(0 -> 42))
  }

  test("cached post-shuffle") {
    val shuffleOneRdd = makeRdd(2, Nil)
    val shuffleDepOne = new ShuffleDependency(shuffleOneRdd, null)
    val shuffleTwoRdd = makeRdd(2, List(shuffleDepOne))
    val shuffleDepTwo = new ShuffleDependency(shuffleTwoRdd, null)
    val finalRdd = makeRdd(1, List(shuffleDepTwo))
    submit(finalRdd, Array(0))
    cacheLocations(shuffleTwoRdd.id -> 0) = Seq(makeBlockManagerId("hostD"))
    cacheLocations(shuffleTwoRdd.id -> 1) = Seq(makeBlockManagerId("hostC"))
    // complete stage 2
    complete(taskSets(0), Seq(
        (Success, makeMapStatus("hostA", 2)),
        (Success, makeMapStatus("hostB", 2))))
    // complete stage 1
    complete(taskSets(1), Seq(
        (Success, makeMapStatus("hostA", 1)),
        (Success, makeMapStatus("hostB", 1))))
    // pretend stage 0 failed because hostA went down
    complete(taskSets(2), Seq(
        (FetchFailed(makeBlockManagerId("hostA"), shuffleDepTwo.shuffleId, 0, 0), null)))
    // TODO assert this:
    // blockManagerMaster.removeExecutor("exec-hostA")
    // DAGScheduler should notice the cached copy of the second shuffle and try to get it rerun.
    scheduler.resubmitFailedStages()
    assertLocations(taskSets(3), Seq(Seq("hostD")))
    // allow hostD to recover
    complete(taskSets(3), Seq((Success, makeMapStatus("hostD", 1))))
    complete(taskSets(4), Seq((Success, 42)))
    assert(results === Map(0 -> 42))
  }

  /** Assert that the supplied TaskSet has exactly the given preferredLocations. */
  private def assertLocations(taskSet: TaskSet, locations: Seq[Seq[String]]) {
    assert(locations.size === taskSet.tasks.size)
    for ((expectLocs, taskLocs) <-
            taskSet.tasks.map(_.preferredLocations).zip(locations)) {
      assert(expectLocs === taskLocs)
    }
  }

  private def makeMapStatus(host: String, reduces: Int): MapStatus =
   new MapStatus(makeBlockManagerId(host), Array.fill[Byte](reduces)(2))

  private def makeBlockManagerId(host: String): BlockManagerId =
    BlockManagerId("exec-" + host, host, 12345)

}<|MERGE_RESOLUTION|>--- conflicted
+++ resolved
@@ -34,14 +34,7 @@
  * DAGScheduler#submitWaitingStages (via test utility functions like runEvent or respondToTaskSet)
  * and capturing the resulting TaskSets from the mock TaskScheduler.
  */
-<<<<<<< HEAD
-class DAGSchedulerSuite extends FunSuite with BeforeAndAfter {
-  
-  val sc: SparkContext = new SparkContext("local", "DAGSchedulerSuite")
-=======
-class DAGSchedulerSuite extends FunSuite
-    with BeforeAndAfter with EasyMockSugar with TimeLimitedTests with LocalSparkContext {
->>>>>>> d0216cb3
+class DAGSchedulerSuite extends FunSuite with BeforeAndAfter with LocalSparkContext {
 
   /** Set of TaskSets the DAGScheduler has requested executed. */
   val taskSets = scala.collection.mutable.Buffer[TaskSet]()
@@ -57,12 +50,6 @@
     override def defaultParallelism() = 2
   }
 
-<<<<<<< HEAD
-=======
-  var scheduler: DAGScheduler = null
-  val taskScheduler = mock[TaskScheduler]
-  val blockManagerMaster = mock[BlockManagerMaster]
->>>>>>> d0216cb3
   var mapOutputTracker: MapOutputTracker = null
   var scheduler: DAGScheduler = null
 
@@ -99,12 +86,8 @@
   }
 
   before {
-<<<<<<< HEAD
+    sc = new SparkContext("local", "DAGSchedulerSuite")
     taskSets.clear()
-=======
-    sc = new SparkContext("local", "DAGSchedulerSuite")
-    taskSetMatchers.clear()
->>>>>>> d0216cb3
     cacheLocations.clear()
     results.clear()
     mapOutputTracker = new MapOutputTracker()
@@ -117,19 +100,7 @@
   }
 
   after {
-<<<<<<< HEAD
     scheduler.stop()
-    sc.stop()
-    System.clearProperty("spark.master.port")
-=======
-    assert(scheduler.processEvent(StopDAGScheduler))
-    resetExpecting {
-      taskScheduler.stop()
-    }
-    whenExecuting {
-      scheduler.stop()
-    }
->>>>>>> d0216cb3
   }
 
   /**
